--- conflicted
+++ resolved
@@ -60,14 +60,8 @@
   }
 
   void clear() {
-<<<<<<< HEAD
-    while (!data.empty()) {
-      data.pop();
-    }
-=======
     std::queue<T> empty;
     std::swap(data, empty);
->>>>>>> b9c7497d
     count.clear();
   }
 };
