/*
 * Copyright 2016 WebAssembly Community Group participants
 *
 * Licensed under the Apache License, Version 2.0 (the "License");
 * you may not use this file except in compliance with the License.
 * You may obtain a copy of the License at
 *
 *     http://www.apache.org/licenses/LICENSE-2.0
 *
 * Unless required by applicable law or agreed to in writing, software
 * distributed under the License is distributed on an "AS IS" BASIS,
 * WITHOUT WARRANTIES OR CONDITIONS OF ANY KIND, either express or implied.
 * See the License for the specific language governing permissions and
 * limitations under the License.
 */

//
// Convert the AST to a CFG, while traversing it.
//
// Note that this is not the same as the relooper CFG. The relooper is
// designed for compilation to an AST, this is for processing. There is
// no built-in support for transforming this CFG into the AST back
// again, it is just metadata on the side for computation purposes.
//
// Usage: As the traversal proceeds, you can note information and add it to
// the current basic block using currBasicBlock, on the contents
// property, whose type is user-defined.
//

#ifndef cfg_traversal_h
#define cfg_traversal_h

#include "ir/branch-utils.h"
#include "wasm-traversal.h"
#include "wasm.h"

namespace wasm {

template<typename SubType, typename VisitorType, typename Contents>
struct CFGWalker : public ControlFlowWalker<SubType, VisitorType> {

  // public interface

  struct BasicBlock {
    Contents contents; // custom contents
    std::vector<BasicBlock*> out, in;
  };

  // The entry block at the function's start. This always exists.
  BasicBlock* entry;

  // The exit block at the end, where control flow reaches the end of the
  // function. If the function has a control flow path that flows out (that is,
  // exits the function without a return or an unreachable or such), then that
  // control flow path ends in this block. In particular, if the function flows
  // out a value (as opposed to only returning values using an explicit return)
  // then that value would be at the end of this block.
  // Put another way, this block has a control flow edge out of the function,
  // and that edge is not because of a return. (Hence an analysis that cares
  // about reaching the end of the function must not only look for returns, but
  // also the end of this block.)
  // Note: It is possible for this block to not exist, if the function ends in
  // a return or an unreachable.
  BasicBlock* exit;

  // override this with code to create a BasicBlock if necessary
  BasicBlock* makeBasicBlock() { return new BasicBlock(); }

  // internal details

  // The list of basic blocks in the function.
  //
  // This is populated in reverse postorder, that is, a block appears after all
  // those that dominate it. This is trivial to do given wasm's structured
  // control flow: we simply create blocks only after the things that can reach
  // them (the only nontrivial things are loops, but if the dominator was before
  // the loop, then again, we would have created it before the loop body).
  std::vector<std::unique_ptr<BasicBlock>> basicBlocks;

  // blocks that are the tops of loops, i.e., have backedges to them
  std::vector<BasicBlock*> loopTops;

  // traversal state
  // the current block in play during traversal. can be nullptr if unreachable,
  // but note that we don't do a deep unreachability analysis - just enough to
  // avoid constructing obviously-unreachable blocks (we do a full reachability
  // analysis on the CFG once it is constructed).
  BasicBlock* currBasicBlock;
  // a block or loop => its branches
  std::map<Expression*, std::vector<BasicBlock*>> branches;
  // stack of the last blocks of if conditions + the last blocks of if true
  // bodies
  std::vector<BasicBlock*> ifStack;
  // stack of the first blocks of loops
  std::vector<BasicBlock*> loopStack;

  // stack of the last blocks of try bodies
  std::vector<BasicBlock*> tryStack;
<<<<<<< HEAD
  // Stack of the blocks that can reach the first blocks of catches that
  // throwing instructions should unwind to at any moment. That is, the topmost
  // item in this vector relates to the current try-catch scope, and the vector
  // there is a list of the items that can reach catch blocks (each item is
  // assumed to be able to reach any of the catches, although that could be
  // improved perhaps).
  std::vector<std::vector<BasicBlock*>> unwindCatchStack;
  // stack of 'Try' expressions corresponding to unwindCatchStack.
=======
  // Stack of the blocks that contain a throwing instruction, and therefore they
  // can reach the first blocks of catches that throwing instructions should
  // unwind to at any moment. That is, the topmost item in this vector relates
  // to the current try-catch scope, and the vector there is a list of the items
  // that can reach catch blocks (each item is assumed to be able to reach any
  // of the catches, although that could be improved perhaps).
  std::vector<std::vector<BasicBlock*>> throwingInstsStack;
  // stack of 'Try' expressions corresponding to throwingInstsStack.
>>>>>>> a2323f2c
  std::vector<Expression*> unwindExprStack;
  // A stack for each try, where each entry is a list of blocks, one for each
  // catch, used during processing. We start by assigning the start blocks to
  // here, and then read those at the appropriate time; when we finish a catch
  // we write to here the end block, so that when we finish with them all we can
  // connect the ends to the outside. In principle two vectors could be used,
  // but their usage does not overlap in time, and this is more efficient.
  std::vector<std::vector<BasicBlock*>> processCatchStack;

  // Stack to store the catch indices within catch bodies. To be used in
  // doStartCatch and doEndCatch.
  std::vector<Index> catchIndexStack;

  BasicBlock* startBasicBlock() {
    currBasicBlock = ((SubType*)this)->makeBasicBlock();
    basicBlocks.push_back(std::unique_ptr<BasicBlock>(currBasicBlock));
    return currBasicBlock;
  }

  void startUnreachableBlock() { currBasicBlock = nullptr; }

  static void doStartUnreachableBlock(SubType* self, Expression** currp) {
    self->startUnreachableBlock();
  }

  void link(BasicBlock* from, BasicBlock* to) {
    if (!from || !to) {
      return; // if one of them is not reachable, ignore
    }
    from->out.push_back(to);
    to->in.push_back(from);
  }

  static void doEndBlock(SubType* self, Expression** currp) {
    auto* curr = (*currp)->cast<Block>();
    if (!curr->name.is()) {
      return;
    }
    auto iter = self->branches.find(curr);
    if (iter == self->branches.end()) {
      return;
    }
    auto& origins = iter->second;
    if (origins.size() == 0) {
      return;
    }
    // we have branches to here, so we need a new block
    auto* last = self->currBasicBlock;
    self->startBasicBlock();
    self->link(last, self->currBasicBlock); // fallthrough
    // branches to the new one
    for (auto* origin : origins) {
      self->link(origin, self->currBasicBlock);
    }
    self->branches.erase(curr);
  }

  static void doStartIfTrue(SubType* self, Expression** currp) {
    auto* last = self->currBasicBlock;
    self->link(last, self->startBasicBlock()); // ifTrue
    self->ifStack.push_back(last);          // the block before the ifTrue
  }

  static void doStartIfFalse(SubType* self, Expression** currp) {
    self->ifStack.push_back(self->currBasicBlock); // the ifTrue fallthrough
    self->link(self->ifStack[self->ifStack.size() - 2],
               self->startBasicBlock()); // before if -> ifFalse
  }

  static void doEndIf(SubType* self, Expression** currp) {
    auto* last = self->currBasicBlock;
    self->startBasicBlock();
    // last one is ifFalse's fallthrough if there was one, otherwise it's the
    // ifTrue fallthrough
    self->link(last, self->currBasicBlock);
    if ((*currp)->cast<If>()->ifFalse) {
      // we just linked ifFalse, need to link ifTrue to the end
      self->link(self->ifStack.back(), self->currBasicBlock);
      self->ifStack.pop_back();
    } else {
      // no ifFalse, so add a fallthrough for if the if is not taken
      self->link(self->ifStack.back(), self->currBasicBlock);
    }
    self->ifStack.pop_back();
  }

  static void doStartLoop(SubType* self, Expression** currp) {
    auto* last = self->currBasicBlock;
    self->startBasicBlock();
    // a loop with no backedges would still be counted here, but oh well
    self->loopTops.push_back(self->currBasicBlock);
    self->link(last, self->currBasicBlock);
    self->loopStack.push_back(self->currBasicBlock);
  }

  static void doEndLoop(SubType* self, Expression** currp) {
    auto* last = self->currBasicBlock;
    self->link(last, self->startBasicBlock()); // fallthrough
    auto* curr = (*currp)->cast<Loop>();
    // branches to the top of the loop
    if (curr->name.is()) {
      auto* loopStart = self->loopStack.back();
      auto& origins = self->branches[curr];
      for (auto* origin : origins) {
        self->link(origin, loopStart);
      }
      self->branches.erase(curr);
    }
    self->loopStack.pop_back();
  }

  static void doEndBranch(SubType* self, Expression** currp) {
    auto* curr = *currp;
    auto branchTargets = BranchUtils::getUniqueTargets(curr);
    // Add branches to the targets.
    for (auto target : branchTargets) {
      self->branches[self->findBreakTarget(target)].push_back(
        self->currBasicBlock);
    }
    if (curr->type != Type::unreachable) {
      auto* last = self->currBasicBlock;
      self->link(last, self->startBasicBlock()); // we might fall through
    } else {
      self->startUnreachableBlock();
    }
  }

  static void doEndThrowingInst(SubType* self, Expression** currp) {
    // Even if the instruction can possibly throw, we don't end the current
    // basic block unless the instruction is within a try-catch, because the CFG
    // will have too many blocks that way, and if an exception is thrown, the
    // function will be exited anyway.
    if (self->throwingInstsStack.empty()) {
      return;
    }

    // Exception thrown. Note outselves so that we will create a link to each
    // catch within the innermost try when we get there.
<<<<<<< HEAD
    self->unwindCatchStack.back().push_back(self->currBasicBlock);
=======
    self->throwingInstsStack.back().push_back(self->currBasicBlock);
>>>>>>> a2323f2c

    // If the innermost try does not have a catch_all clause, an exception
    // thrown can be caught by any of its outer catch block. And if that outer
    // try-catch also does not have a catch_all, this continues until we
    // encounter a try-catch_all. Create a link to all those possible catch
    // unwind destinations.
    // TODO This can be more precise for `throw`s if we compare tag types and
    // create links to outer catch BBs only when the exception is not caught.
    // TODO This can also be more precise if we analyze the structure of nested
    // try-catches. For example, in the example below, 'call $foo' doesn't need
    // a link to the BB of outer 'catch $e1', because if the exception thrown by
    // the call is of tag $e1, it would've already been caught by the inner
    // 'catch $e1'. Optimize these cases later.
    // try
    //   try
    //     call $foo
    //   catch $e1
    //     ...
    //   catch $e2
    //     ...
    //   end
    // catch $e1
    //   ...
    // catch $e3
    //   ...
    // end
    for (int i = self->throwingInstsStack.size() - 1; i > 0; i--) {
      if (self->unwindExprStack[i]->template cast<Try>()->hasCatchAll()) {
        break;
      }
<<<<<<< HEAD
      self->unwindCatchStack[i - 1].push_back(self->currBasicBlock);
=======
      self->throwingInstsStack[i - 1].push_back(self->currBasicBlock);
>>>>>>> a2323f2c
    }
  }

  static void doEndCall(SubType* self, Expression** currp) {
    doEndThrowingInst(self, currp);
    if (!self->throwingInstsStack.empty()) {
      // exception not thrown. link to the continuation BB
      auto* last = self->currBasicBlock;
      self->link(last, self->startBasicBlock());
    }
  }

  static void doStartTry(SubType* self, Expression** currp) {
    auto* curr = (*currp)->cast<Try>();
<<<<<<< HEAD
    self->unwindCatchStack.emplace_back();
=======
    self->throwingInstsStack.emplace_back();
>>>>>>> a2323f2c
    self->unwindExprStack.push_back(curr);
  }

  static void doStartCatches(SubType* self, Expression** currp) {
    self->tryStack.push_back(self->currBasicBlock); // last block of try body

    // Now that we are starting the catches, create the basic blocks that they
    // begin with.
    auto* last = self->currBasicBlock;
<<<<<<< HEAD
    auto* tryy = (*currp)->dynCast<Try>();
=======
    auto* tryy = (*currp)->cast<Try>();
>>>>>>> a2323f2c
    self->processCatchStack.emplace_back();
    auto& entries = self->processCatchStack.back();
    for (Index i = 0; i < tryy->catchBodies.size(); i++) {
      entries.push_back(self->startBasicBlock());
    }
    self->currBasicBlock = last; // reset to the current block

    // Create links from things that reach those new basic blocks.
<<<<<<< HEAD
    auto& preds = self->unwindCatchStack.back();
=======
    auto& preds = self->throwingInstsStack.back();
>>>>>>> a2323f2c
    for (auto* pred : preds) {
      for (Index i = 0; i < entries.size(); i++) {
        self->link(pred, entries[i]);
      }
    }

<<<<<<< HEAD
    self->unwindCatchStack.pop_back();
=======
    self->throwingInstsStack.pop_back();
>>>>>>> a2323f2c
    self->unwindExprStack.pop_back();
    self->catchIndexStack.push_back(0);
  }

  static void doStartCatch(SubType* self, Expression** currp) {
    // Get the block that starts this catch
    self->currBasicBlock =
      self->processCatchStack.back()[self->catchIndexStack.back()];
  }

  static void doEndCatch(SubType* self, Expression** currp) {
    // We are done with this catch; set the block that ends it
    self->processCatchStack.back()[self->catchIndexStack.back()] =
      self->currBasicBlock;
    self->catchIndexStack.back()++;
  }

  static void doEndTry(SubType* self, Expression** currp) {
    self->startBasicBlock(); // continuation block after try-catch
    // each catch body's last block -> continuation block
    for (auto* last : self->processCatchStack.back()) {
      self->link(last, self->currBasicBlock);
    }
    // try body's last block -> continuation block
    self->link(self->tryStack.back(), self->currBasicBlock);
    self->tryStack.pop_back();
    self->processCatchStack.pop_back();
    self->catchIndexStack.pop_back();
  }

  static void doEndThrow(SubType* self, Expression** currp) {
    doEndThrowingInst(self, currp);
    self->startUnreachableBlock();
  }

  static void scan(SubType* self, Expression** currp) {
    Expression* curr = *currp;

    switch (curr->_id) {
      case Expression::Id::BlockId: {
        self->pushTask(SubType::doEndBlock, currp);
        break;
      }
      case Expression::Id::IfId: {
        self->pushTask(SubType::doEndIf, currp);
        auto* ifFalse = curr->cast<If>()->ifFalse;
        if (ifFalse) {
          self->pushTask(SubType::scan, &curr->cast<If>()->ifFalse);
          self->pushTask(SubType::doStartIfFalse, currp);
        }
        self->pushTask(SubType::scan, &curr->cast<If>()->ifTrue);
        self->pushTask(SubType::doStartIfTrue, currp);
        self->pushTask(SubType::scan, &curr->cast<If>()->condition);
        return; // don't do anything else
      }
      case Expression::Id::LoopId: {
        self->pushTask(SubType::doEndLoop, currp);
        break;
      }
      case Expression::Id::CallId:
      case Expression::Id::CallIndirectId: {
        self->pushTask(SubType::doEndCall, currp);
        break;
      }
      case Expression::Id::TryId: {
        self->pushTask(SubType::doEndTry, currp);
        auto& catchBodies = curr->cast<Try>()->catchBodies;
        for (Index i = 0; i < catchBodies.size(); i++) {
          self->pushTask(doEndCatch, currp);
          self->pushTask(SubType::scan, &catchBodies[i]);
          self->pushTask(doStartCatch, currp);
        }
        self->pushTask(SubType::doStartCatches, currp);
        self->pushTask(SubType::scan, &curr->cast<Try>()->body);
        self->pushTask(SubType::doStartTry, currp);
        return; // don't do anything else
      }
      case Expression::Id::ThrowId:
      case Expression::Id::RethrowId: {
        self->pushTask(SubType::doEndThrow, currp);
        break;
      }
      default: {
        if (Properties::isBranch(curr)) {
          self->pushTask(SubType::doEndBranch, currp);
        } else if (curr->type == Type::unreachable) {
          self->pushTask(SubType::doStartUnreachableBlock, currp);
        }
      }
    }

    ControlFlowWalker<SubType, VisitorType>::scan(self, currp);

    switch (curr->_id) {
      case Expression::Id::LoopId: {
        self->pushTask(SubType::doStartLoop, currp);
        break;
      }
      default: {}
    }
  }

  void doWalkFunction(Function* func) {
    basicBlocks.clear();
    debugIds.clear();

    startBasicBlock();
    entry = currBasicBlock;
    ControlFlowWalker<SubType, VisitorType>::doWalkFunction(func);
    exit = currBasicBlock;

    assert(branches.size() == 0);
    assert(ifStack.size() == 0);
    assert(loopStack.size() == 0);
    assert(tryStack.size() == 0);
    assert(throwingInstsStack.size() == 0);
    assert(unwindExprStack.size() == 0);
    assert(processCatchStack.size() == 0);
  }

  std::unordered_set<BasicBlock*> findLiveBlocks() {
    std::unordered_set<BasicBlock*> alive;
    std::unordered_set<BasicBlock*> queue;
    queue.insert(entry);
    while (queue.size() > 0) {
      auto iter = queue.begin();
      auto* curr = *iter;
      queue.erase(iter);
      alive.insert(curr);
      for (auto* out : curr->out) {
        if (!alive.count(out)) {
          queue.insert(out);
        }
      }
    }
    return alive;
  }

  void unlinkDeadBlocks(std::unordered_set<BasicBlock*> alive) {
    for (auto& block : basicBlocks) {
      if (!alive.count(block.get())) {
        block->in.clear();
        block->out.clear();
        continue;
      }
      block->in.erase(std::remove_if(block->in.begin(),
                                     block->in.end(),
                                     [&alive](BasicBlock* other) {
                                       return !alive.count(other);
                                     }),
                      block->in.end());
      block->out.erase(std::remove_if(block->out.begin(),
                                      block->out.end(),
                                      [&alive](BasicBlock* other) {
                                        return !alive.count(other);
                                      }),
                       block->out.end());
    }
  }

  // TODO: utility method for optimizing cfg, removing empty blocks depending on
  // their .content

  std::map<BasicBlock*, size_t> debugIds;

  void generateDebugIds() {
    if (debugIds.size() > 0) {
      return;
    }
    for (auto& block : basicBlocks) {
      debugIds[block.get()] = debugIds.size();
    }
  }

  void dumpCFG(std::string message) {
    std::cout << "<==\nCFG [" << message << "]:\n";
    generateDebugIds();
    for (auto& block : basicBlocks) {
      assert(debugIds.count(block.get()) > 0);
      std::cout << "  block " << debugIds[block.get()] << " (" << block.get()
                << "):\n";
      block->contents.dump(static_cast<SubType*>(this)->getFunction());
      for (auto& in : block->in) {
        assert(debugIds.count(in) > 0);
        assert(std::find(in->out.begin(), in->out.end(), block.get()) !=
               in->out.end()); // must be a parallel link back
      }
      for (auto& out : block->out) {
        assert(debugIds.count(out) > 0);
        std::cout << "    out: " << debugIds[out] << "\n";
        assert(std::find(out->in.begin(), out->in.end(), block.get()) !=
               out->in.end()); // must be a parallel link back
      }
      checkDuplicates(block->in);
      checkDuplicates(block->out);
    }
    std::cout << "==>\n";
  }

private:
  // links in out and in must be unique
  void checkDuplicates(std::vector<BasicBlock*>& list) {
    std::unordered_set<BasicBlock*> seen;
    for (auto* curr : list) {
      assert(seen.count(curr) == 0);
      seen.insert(curr);
    }
  }

  void removeLink(std::vector<BasicBlock*>& list, BasicBlock* toRemove) {
    if (list.size() == 1) {
      list.clear();
      return;
    }
    for (size_t i = 0; i < list.size(); i++) {
      if (list[i] == toRemove) {
        list[i] = list.back();
        list.pop_back();
        return;
      }
    }
    WASM_UNREACHABLE("not found");
  }
};

} // namespace wasm

#endif // cfg_traversal_h<|MERGE_RESOLUTION|>--- conflicted
+++ resolved
@@ -96,16 +96,6 @@
 
   // stack of the last blocks of try bodies
   std::vector<BasicBlock*> tryStack;
-<<<<<<< HEAD
-  // Stack of the blocks that can reach the first blocks of catches that
-  // throwing instructions should unwind to at any moment. That is, the topmost
-  // item in this vector relates to the current try-catch scope, and the vector
-  // there is a list of the items that can reach catch blocks (each item is
-  // assumed to be able to reach any of the catches, although that could be
-  // improved perhaps).
-  std::vector<std::vector<BasicBlock*>> unwindCatchStack;
-  // stack of 'Try' expressions corresponding to unwindCatchStack.
-=======
   // Stack of the blocks that contain a throwing instruction, and therefore they
   // can reach the first blocks of catches that throwing instructions should
   // unwind to at any moment. That is, the topmost item in this vector relates
@@ -114,7 +104,6 @@
   // of the catches, although that could be improved perhaps).
   std::vector<std::vector<BasicBlock*>> throwingInstsStack;
   // stack of 'Try' expressions corresponding to throwingInstsStack.
->>>>>>> a2323f2c
   std::vector<Expression*> unwindExprStack;
   // A stack for each try, where each entry is a list of blocks, one for each
   // catch, used during processing. We start by assigning the start blocks to
@@ -253,11 +242,7 @@
 
     // Exception thrown. Note outselves so that we will create a link to each
     // catch within the innermost try when we get there.
-<<<<<<< HEAD
-    self->unwindCatchStack.back().push_back(self->currBasicBlock);
-=======
     self->throwingInstsStack.back().push_back(self->currBasicBlock);
->>>>>>> a2323f2c
 
     // If the innermost try does not have a catch_all clause, an exception
     // thrown can be caught by any of its outer catch block. And if that outer
@@ -288,11 +273,7 @@
       if (self->unwindExprStack[i]->template cast<Try>()->hasCatchAll()) {
         break;
       }
-<<<<<<< HEAD
-      self->unwindCatchStack[i - 1].push_back(self->currBasicBlock);
-=======
       self->throwingInstsStack[i - 1].push_back(self->currBasicBlock);
->>>>>>> a2323f2c
     }
   }
 
@@ -307,11 +288,7 @@
 
   static void doStartTry(SubType* self, Expression** currp) {
     auto* curr = (*currp)->cast<Try>();
-<<<<<<< HEAD
-    self->unwindCatchStack.emplace_back();
-=======
     self->throwingInstsStack.emplace_back();
->>>>>>> a2323f2c
     self->unwindExprStack.push_back(curr);
   }
 
@@ -321,11 +298,7 @@
     // Now that we are starting the catches, create the basic blocks that they
     // begin with.
     auto* last = self->currBasicBlock;
-<<<<<<< HEAD
-    auto* tryy = (*currp)->dynCast<Try>();
-=======
     auto* tryy = (*currp)->cast<Try>();
->>>>>>> a2323f2c
     self->processCatchStack.emplace_back();
     auto& entries = self->processCatchStack.back();
     for (Index i = 0; i < tryy->catchBodies.size(); i++) {
@@ -334,22 +307,14 @@
     self->currBasicBlock = last; // reset to the current block
 
     // Create links from things that reach those new basic blocks.
-<<<<<<< HEAD
-    auto& preds = self->unwindCatchStack.back();
-=======
     auto& preds = self->throwingInstsStack.back();
->>>>>>> a2323f2c
     for (auto* pred : preds) {
       for (Index i = 0; i < entries.size(); i++) {
         self->link(pred, entries[i]);
       }
     }
 
-<<<<<<< HEAD
-    self->unwindCatchStack.pop_back();
-=======
     self->throwingInstsStack.pop_back();
->>>>>>> a2323f2c
     self->unwindExprStack.pop_back();
     self->catchIndexStack.push_back(0);
   }
